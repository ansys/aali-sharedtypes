--- conflicted
+++ resolved
@@ -568,8 +568,6 @@
 			return nil, err
 		}
 		return output, nil
-<<<<<<< HEAD
-=======
 	case "[]UserGuideDbResponse":
 		if value == "" {
 			value = "[]"
@@ -580,7 +578,6 @@
 			return nil, err
 		}
 		return output, nil
->>>>>>> ca8ae7b1
 	case "[]ApiDbResponse":
 		if value == "" {
 			value = "[]"
@@ -591,11 +588,7 @@
 			return nil, err
 		}
 		return output, nil
-<<<<<<< HEAD
 	case "[]ExampleDbResponse":
-=======
-        case "[]ExampleDbResponse":
->>>>>>> ca8ae7b1
 		if value == "" {
 			value = "[]"
 		}
@@ -755,16 +748,6 @@
 			value = "{}"
 		}
 		output := sharedtypes.SlashCommand{}
-		err := json.Unmarshal([]byte(value), &output)
-		if err != nil {
-			return nil, err
-		}
-		return output, nil
-	case "map[string]ElementContextsTuple":
-		if value == "" {
-			value = "{}"
-		}
-		output := map[string]sharedtypes.ElementContextsTuple{}
 		err := json.Unmarshal([]byte(value), &output)
 		if err != nil {
 			return nil, err
@@ -1014,32 +997,19 @@
 			return "", err
 		}
 		return string(output), nil
-<<<<<<< HEAD
-=======
 	case "[]UserGuideDbResponse":
 		output, err := json.Marshal(value.([]sharedtypes.UserGuideDbResponse))
 		if err != nil {
 			return "", err
 		}
 		return string(output), nil
->>>>>>> ca8ae7b1
 	case "[]ApiDbResponse":
 		output, err := json.Marshal(value.([]sharedtypes.ApiDbResponse))
 		if err != nil {
 			return "", err
 		}
 		return string(output), nil
-	case "[]ExampleDbResponse":
-		output, err := json.Marshal(value.([]sharedtypes.ExampleDbResponse))
-		if err != nil {
-			return "", err
-		}
-		return string(output), nil
-<<<<<<< HEAD
 	case "[]HistoricMessage":
-=======
-        case "[]HistoricMessage":
->>>>>>> ca8ae7b1
 		output, err := json.Marshal(value.([]sharedtypes.HistoricMessage))
 		if err != nil {
 			return "", err
@@ -1125,12 +1095,6 @@
 		return string(output), nil
 	case "SlashCommand":
 		output, err := json.Marshal(value.(sharedtypes.SlashCommand))
-		if err != nil {
-			return "", err
-		}
-		return string(output), nil
-	case "map[string]ElementContextsTuple":
-		output, err := json.Marshal(value.(map[string]sharedtypes.ElementContextsTuple))
 		if err != nil {
 			return "", err
 		}
