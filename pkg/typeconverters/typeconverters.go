// Copyright (C) 2025 ANSYS, Inc. and/or its affiliates.
// SPDX-License-Identifier: MIT
//
//
// Permission is hereby granted, free of charge, to any person obtaining a copy
// of this software and associated documentation files (the "Software"), to deal
// in the Software without restriction, including without limitation the rights
// to use, copy, modify, merge, publish, distribute, sublicense, and/or sell
// copies of the Software, and to permit persons to whom the Software is
// furnished to do so, subject to the following conditions:
//
// The above copyright notice and this permission notice shall be included in all
// copies or substantial portions of the Software.
//
// THE SOFTWARE IS PROVIDED "AS IS", WITHOUT WARRANTY OF ANY KIND, EXPRESS OR
// IMPLIED, INCLUDING BUT NOT LIMITED TO THE WARRANTIES OF MERCHANTABILITY,
// FITNESS FOR A PARTICULAR PURPOSE AND NONINFRINGEMENT. IN NO EVENT SHALL THE
// AUTHORS OR COPYRIGHT HOLDERS BE LIABLE FOR ANY CLAIM, DAMAGES OR OTHER
// LIABILITY, WHETHER IN AN ACTION OF CONTRACT, TORT OR OTHERWISE, ARISING FROM,
// OUT OF OR IN CONNECTION WITH THE SOFTWARE OR THE USE OR OTHER DEALINGS IN THE
// SOFTWARE.

package typeconverters

import (
	"encoding/json"
	"fmt"
	"strconv"
	"strings"

	"github.com/ansys/aali-sharedtypes/pkg/aali_graphdb"
	"github.com/ansys/aali-sharedtypes/pkg/sharedtypes"
)

// JSONToGo converts a JSON data type to a Go data type.
//
// Parameters:
//
//	jsonType: The JSON data type to convert.
//
// Returns:
//
//	string: The Go data type.
//	error: An error if the JSON data type is not supported.
func JSONToGo(jsonType string) (string, error) {
	// Handle array types
	if strings.HasPrefix(jsonType, "array<") && strings.HasSuffix(jsonType, ">") {
		elementType := jsonType[6 : len(jsonType)-1]
		arrayType, err := JSONToGo(elementType)
		if err != nil {
			return "", err
		}

		return "[]" + arrayType, nil
	}

	// Handle dictionary types
	if strings.HasPrefix(jsonType, "dict[") && strings.HasSuffix(jsonType, "]") {
		// Extract the inner types of the dictionary
		inner := jsonType[5 : len(jsonType)-1]
		parts := strings.Split(inner, "][")
		if len(parts) != 2 {
			return "", fmt.Errorf("invalid dictionary type: %s", jsonType)
		}

		keyType := parts[0]
		valueType := parts[1]

		// Convert the value type using JSONToGo
		goValueType, err := JSONToGo(valueType)
		if err != nil {
			return "", err
		}

		// Go maps always have string keys
		if keyType != "string" {
			return "", fmt.Errorf("unsupported key type for Go maps: %s (only string keys are allowed)", keyType)
		}

		return fmt.Sprintf("map[string]%s", goValueType), nil
	}

	switch {
	case jsonType == "string":
		return "string", nil
	case jsonType == "string(binary)":
		return "[]byte", nil
	case jsonType == "number":
		return "float64", nil // Default to float64 for general numeric values
	case jsonType == "integer":
		return "int", nil
	case jsonType == "boolean":
		return "bool", nil
	default:
		return "", fmt.Errorf("not supported JSON type: %s", jsonType)
	}
}

// GoToJSON converts a Go data type to a JSON data type.
//
// Parameters:
//
//	goType: The Go data type to convert.
//
// Returns:
//
//	string: The JSON data type.
func GoToJSON(goType string) string {
	if strings.HasPrefix(goType, "[]") && goType != "[]byte" {
		elementType := goType[2:]
		return "array<" + GoToJSON(elementType) + ">"
	}

	// Handle maps (map[string]T)
	if strings.HasPrefix(goType, "map[string]") {
		// Extract the value type (after "map[string]")
		valueType := goType[len("map[string]"):]
		return "dict[string][" + GoToJSON(valueType) + "]"
	}

	switch goType {
	case "string":
		return "string"
	case "float32", "float64":
		return "number"
	case "int", "int8", "int16", "int32", "int64", "uint", "uint8", "uint16", "uint32", "uint64":
		return "integer"
	case "bool":
		return "boolean"
	case "[]byte":
		return "string(binary)"
	default:
		return "object"
	}
}

// ConvertStringToGivenType converts a string to a given Go type.
//
// Parameters:
// - value: a string containing the value to convert
// - goType: a string containing the Go type to convert to
//
// Returns:
// - output: an interface containing the converted value
// - err: an error containing the error message
func ConvertStringToGivenType(value string, goType string) (output interface{}, err error) {
	defer func() {
		r := recover()
		if r != nil {
			err = fmt.Errorf("panic occured in convertStringToGivenType: %v", r)
		}
	}()

	switch goType {
	case "string":
		return value, nil
	case "float32":
		if value == "" {
			value = "0"
		}
		return strconv.ParseFloat(value, 32)
	case "float64":
		if value == "" {
			value = "0"
		}
		return strconv.ParseFloat(value, 64)
	case "int":
		if value == "" {
			value = "0"
		}
		return strconv.Atoi(value)
	case "uint32":
		if value == "" {
			value = "0"
		}
		valueUint64, err := strconv.ParseUint(value, 10, 32)
		if err != nil {
			return nil, err
		}
		return uint32(valueUint64), nil
	case "uint64":
		if value == "" {
			value = "0"
		}
		return strconv.ParseUint(value, 10, 64)
	case "bool":
		if value == "" {
			value = "false"
		}
		return strconv.ParseBool(value)
	case "interface{}", "any":
		var output interface{}
		if value == "" || value == "null" {
			output = nil
		} else {
			trimmed := strings.TrimSpace(value)

			// Check if it looks like a JSON object or array
			if (strings.HasPrefix(trimmed, "{") && strings.HasSuffix(trimmed, "}")) ||
				(strings.HasPrefix(trimmed, "[") && strings.HasSuffix(trimmed, "]")) ||
				(strings.HasPrefix(trimmed, "\"") && strings.HasSuffix(trimmed, "\"")) {
				// Try to unmarshal as JSON
				err := json.Unmarshal([]byte(value), &output)
				if err != nil {
					return nil, err
				}
			} else if trimmed == "true" || trimmed == "false" {
				// Handle boolean values
				output = trimmed == "true"
			} else if num, err := strconv.ParseFloat(trimmed, 64); err == nil {
				// Try to parse as number (int or float)
				intNum, err := strconv.ParseInt(trimmed, 10, 64)
				if err == nil {
					output = intNum
				} else {
					output = num
				}
			} else {
				// Default: treat as plain string
				output = value
			}
		}
		return output, nil
	case "[]interface{}":
		if value == "" {
			value = "[]"
		}
		output := []interface{}{}
		err := json.Unmarshal([]byte(value), &output)
		if err != nil {
			return nil, err
		}
		return output, nil
	case "[]string":
		if value == "" {
			value = "[]"
		}
		output := []string{}
		err := json.Unmarshal([]byte(value), &output)
		if err != nil {
			return nil, err
		}
		return output, nil
	case "[]float32":
		if value == "" {
			value = "[]"
		}
		output := []float32{}
		err := json.Unmarshal([]byte(value), &output)
		if err != nil {
			return nil, err
		}
		return output, nil
	case "[]float64":
		if value == "" {
			value = "[]"
		}
		output := []float64{}
		err := json.Unmarshal([]byte(value), &output)
		if err != nil {
			return nil, err
		}
		return output, nil
	case "[]int":
		if value == "" {
			value = "[]"
		}
		output := []int{}
		err := json.Unmarshal([]byte(value), &output)
		if err != nil {
			return nil, err
		}
		return output, nil
	case "[]bool":
		if value == "" {
			value = "[]"
		}
		output := []bool{}
		err := json.Unmarshal([]byte(value), &output)
		if err != nil {
			return nil, err
		}
		return output, nil
	case "[]byte":
		if value == "" {
			value = "[]"
		}
		output := []byte{}
		err := json.Unmarshal([]byte(value), &output)
		if err != nil {
			return nil, err
		}
		return output, nil
	case "[][]float32":
		if value == "" {
			value = "[]"
		}
		output := [][]float32{}
		err := json.Unmarshal([]byte(value), &output)
		if err != nil {
			return nil, err
		}
		return output, nil
	case "*chan string":
		var output *chan string
		output = nil
		return output, nil
	case "*chan interface{}":
		var output *chan interface{}
		output = nil
		return output, nil
	case "map[string]string":
		if value == "" {
			value = "{}"
		}
		output := map[string]string{}
		err := json.Unmarshal([]byte(value), &output)
		if err != nil {
			return nil, err
		}
		return output, nil
	case "map[string]float64":
		if value == "" {
			value = "{}"
		}
		output := map[string]float64{}
		err := json.Unmarshal([]byte(value), &output)
		if err != nil {
			return nil, err
		}
		return output, nil
	case "map[string]int":
		if value == "" {
			value = "{}"
		}
		output := map[string]int{}
		err := json.Unmarshal([]byte(value), &output)
		if err != nil {
			return nil, err
		}
		return output, nil
	case "map[string]bool":
		if value == "" {
			value = "{}"
		}
		output := map[string]bool{}
		err := json.Unmarshal([]byte(value), &output)
		if err != nil {
			return nil, err
		}
		return output, nil
	case "map[string][]string":
		if value == "" {
			value = "{}"
		}
		output := map[string][]string{}
		err := json.Unmarshal([]byte(value), &output)
		if err != nil {
			return nil, err
		}
		return output, nil
	case "map[string]map[string]string":
		if value == "" {
			value = "{}"
		}
		output := map[string]map[string]string{}
		err := json.Unmarshal([]byte(value), &output)
		if err != nil {
			return nil, err
		}
		return output, nil
	case "ParameterMap":
		if value == "" {
			value = "{}"
		}
		output := aali_graphdb.ParameterMap{}
		err := json.Unmarshal([]byte(value), &output)
		if err != nil {
			return nil, err
		}
		return output, nil
	case "[]map[string]string":
		if value == "" {
			value = "[]"
		}
		output := []map[string]string{}
		err := json.Unmarshal([]byte(value), &output)
		if err != nil {
			return nil, err
		}
		return output, nil
	case "map[uint]float32":
		if value == "" {
			value = "{}"
		}
		output := map[uint]float32{}
		err := json.Unmarshal([]byte(value), &output)
		if err != nil {
			return nil, err
		}
		return output, nil
	case "[]map[uint]float32":
		if value == "" {
			value = "[]"
		}
		output := []map[uint]float32{}
		err := json.Unmarshal([]byte(value), &output)
		if err != nil {
			return nil, err
		}
		return output, nil
	case "[]map[string]interface{}", "[]map[string]any":
		if value == "" {
			value = "[]"
		}
		output := []map[string]interface{}{}
		err := json.Unmarshal([]byte(value), &output)
		if err != nil {
			return nil, err
		}
		return output, nil
	case "DbArrayFilter":
		if value == "" {
			value = "{}"
		}
		output := sharedtypes.DbArrayFilter{}
		err := json.Unmarshal([]byte(value), &output)
		if err != nil {
			return nil, err
		}
		return output, nil
	case "DbFilters":
		if value == "" {
			value = "{}"
		}
		output := sharedtypes.DbFilters{}
		err := json.Unmarshal([]byte(value), &output)
		if err != nil {
			return nil, err
		}
		return output, nil
	case "Feedback":
		if value == "" {
			value = "{}"
		}
		output := sharedtypes.Feedback{}
		err := json.Unmarshal([]byte(value), &output)
		if err != nil {
			return nil, err
		}
		return output, nil
	case "ModelOptions":
		if value == "" {
			value = "{}"
		}
		output := sharedtypes.ModelOptions{}
		err := json.Unmarshal([]byte(value), &output)
		if err != nil {
			return nil, err
		}
		return output, nil
	case "[]DbJsonFilter":
		if value == "" {
			value = "[]"
		}
		output := []sharedtypes.DbJsonFilter{}
		err := json.Unmarshal([]byte(value), &output)
		if err != nil {
			return nil, err
		}
		return output, nil
	case "[]DbResponse":
		if value == "" {
			value = "[]"
		}
		output := []sharedtypes.DbResponse{}
		err := json.Unmarshal([]byte(value), &output)
		if err != nil {
			return nil, err
		}
		return output, nil
	case "[]HistoricMessage":
		if value == "" {
			value = "[]"
		}
		output := []sharedtypes.HistoricMessage{}
		err := json.Unmarshal([]byte(value), &output)
		if err != nil {
			return nil, err
		}
		return output, nil

	case "[]AnsysGPTDefaultFields":
		if value == "" {
			value = "[]"
		}
		output := []sharedtypes.AnsysGPTDefaultFields{}
		err := json.Unmarshal([]byte(value), &output)
		if err != nil {
			return nil, err
		}
		return output, nil

	case "[]ACSSearchResponse":
		if value == "" {
			value = "[]"
		}
		output := []sharedtypes.ACSSearchResponse{}
		err := json.Unmarshal([]byte(value), &output)
		if err != nil {
			return nil, err
		}
		return output, nil

	case "[]AnsysGPTCitation":
		if value == "" {
			value = "[]"
		}
		output := []sharedtypes.AnsysGPTCitation{}
		err := json.Unmarshal([]byte(value), &output)
		if err != nil {
			return nil, err
		}
		return output, nil

	case "[]AnsysGPTRetrieverModuleChunk":
		if value == "" {
			value = "[]"
		}
		output := []sharedtypes.AnsysGPTRetrieverModuleChunk{}
		err := json.Unmarshal([]byte(value), &output)
		if err != nil {
			return nil, err
		}
		return output, nil

	case "[]DbData":
		if value == "" {
			value = "[]"
		}
		output := []sharedtypes.DbData{}
		err := json.Unmarshal([]byte(value), &output)
		if err != nil {
			return nil, err
		}
		return output, nil
	case "[]CodeGenerationElement":
		if value == "" {
			value = "[]"
		}
		output := []sharedtypes.CodeGenerationElement{}
		err := json.Unmarshal([]byte(value), &output)
		if err != nil {
			return nil, err
		}
		return output, nil
	case "[]CodeGenerationExample":
		if value == "" {
			value = "[]"
		}
		output := []sharedtypes.CodeGenerationExample{}
		err := json.Unmarshal([]byte(value), &output)
		if err != nil {
			return nil, err
		}
		return output, nil
	case "[]CodeGenerationUserGuideSection":
		if value == "" {
			value = "[]"
		}
		output := []sharedtypes.CodeGenerationUserGuideSection{}
		err := json.Unmarshal([]byte(value), &output)
		if err != nil {
			return nil, err
		}
		return output, nil
	case "[]MaterialLlmCriterion":
		if value == "" {
			value = "[]"
		}
		output := []sharedtypes.MaterialLlmCriterion{}
		err := json.Unmarshal([]byte(value), &output)
		if err != nil {
			return nil, err
		}
		return output, nil
	case "[]MaterialCriterionWithGuid":
		if value == "" {
			value = "[]"
		}
		output := []sharedtypes.MaterialCriterionWithGuid{}
		err := json.Unmarshal([]byte(value), &output)
		if err != nil {
			return nil, err
		}
		return output, nil
	case "[]MaterialAttribute":
		if value == "" {
			value = "[]"
		}
		output := []sharedtypes.MaterialAttribute{}
		err := json.Unmarshal([]byte(value), &output)
		if err != nil {
			return nil, err
		}
		return output, nil
<<<<<<< HEAD
	case "MCPConfig":
		if value == "" {
			value = "{}"
		}
		output := sharedtypes.MCPConfig{}
		err := json.Unmarshal([]byte(value), &output)
		if err != nil {
			return nil, err
		}
		return output, nil
	case "[]MCPConfig":
		if value == "" {
			value = "[]"
		}
		output := []sharedtypes.MCPConfig{}
=======
	case "[]SlashCommand":
		if value == "" {
			value = "[]"
		}
		output := []sharedtypes.SlashCommand{}
>>>>>>> 7af8eb2a
		err := json.Unmarshal([]byte(value), &output)
		if err != nil {
			return nil, err
		}
		return output, nil
	}

	return nil, fmt.Errorf("unsupported GoType: '%s'", goType)
}

// ConvertGivenTypeToString converts a given Go type to a string.
//
// Parameters:
// - value: an interface containing the value to convert
// - goType: a string containing the Go type to convert from
//
// Returns:
// - string: a string containing the converted value
// - err: an error containing the error message
func ConvertGivenTypeToString(value interface{}, goType string) (output string, err error) {
	defer func() {
		r := recover()
		if r != nil {
			err = fmt.Errorf("panic occured in ConvertGivenTypeToString: %v", r)
		}
	}()

	switch goType {
	case "string":
		return value.(string), nil
	case "float32":
		return strconv.FormatFloat(float64(value.(float32)), 'f', -1, 32), nil
	case "float64":
		return strconv.FormatFloat(value.(float64), 'f', -1, 64), nil
	case "int":
		return strconv.Itoa(value.(int)), nil
	case "uint32":
		return strconv.FormatUint(uint64(value.(uint32)), 10), nil
	case "uint64":
		return strconv.FormatUint(value.(uint64), 10), nil
	case "bool":
		return strconv.FormatBool(value.(bool)), nil
	case "interface{}", "any":
		switch v := value.(type) {
		case string:
			return v, nil
		default:
			output, err := json.Marshal(value)
			if err != nil {
				return "", err
			}
			return string(output), nil
		}
	case "[]string":
		output, err := json.Marshal(value.([]string))
		if err != nil {
			return "", err
		}
		return string(output), nil
	case "[]interface{}":
		output, err := json.Marshal(value.([]interface{}))
		if err != nil {
			return "", err
		}
		return string(output), nil
	case "[]float32":
		output, err := json.Marshal(value.([]float32))
		if err != nil {
			return "", err
		}
		return string(output), nil
	case "[]float64":
		output, err := json.Marshal(value.([]float64))
		if err != nil {
			return "", err
		}
		return string(output), nil
	case "[]int":
		output, err := json.Marshal(value.([]int))
		if err != nil {
			return "", err
		}
		return string(output), nil
	case "[]bool":
		output, err := json.Marshal(value.([]bool))
		if err != nil {
			return "", err
		}
		return string(output), nil
	case "[]byte":
		output, err := json.Marshal(value.([]byte))
		if err != nil {
			return "", err
		}
		return string(output), nil
	case "[][]float32":
		output, err := json.Marshal(value.([][]float32))
		if err != nil {
			return "", err
		}
		return string(output), nil
	case "*chan string":
		return "", nil
	case "*chan interface{}":
		return "", nil
	case "map[string]string":
		output, err := json.Marshal(value.(map[string]string))
		if err != nil {
			return "", err
		}
		return string(output), nil
	case "map[string]float64":
		output, err := json.Marshal(value.(map[string]float64))
		if err != nil {
			return "", err
		}
		return string(output), nil
	case "map[string]int":
		output, err := json.Marshal(value.(map[string]int))
		if err != nil {
			return "", err
		}
		return string(output), nil
	case "map[string]bool":
		output, err := json.Marshal(value.(map[string]bool))
		if err != nil {
			return "", err
		}
		return string(output), nil
	case "map[string][]string":
		output, err := json.Marshal(value.(map[string][]string))
		if err != nil {
			return "", err
		}
		return string(output), nil
	case "map[string]map[string]string":
		output, err := json.Marshal(value.(map[string]map[string]string))
		if err != nil {
			return "", err
		}
		return string(output), nil
	case "ParameterMap":
		output, err := json.Marshal(value.(aali_graphdb.ParameterMap))
		if err != nil {
			return "", err
		}
		return string(output), nil
	case "[]map[string]string":
		output, err := json.Marshal(value.([]map[string]string))
		if err != nil {
			return "", err
		}
		return string(output), nil
	case "[]map[string]interface{}", "[]map[string]any":
		output, err := json.Marshal(value.([]map[string]interface{}))
		if err != nil {
			return "", err
		}
		return string(output), nil
	case "map[uint]float32":
		output, err := json.Marshal(value.(map[uint]float32))
		if err != nil {
			return "", err
		}
		return string(output), nil
	case "[]map[uint]float32":
		output, err := json.Marshal(value.([]map[uint]float32))
		if err != nil {
			return "", err
		}
		return string(output), nil
	case "DbArrayFilter":
		output, err := json.Marshal(value.(sharedtypes.DbArrayFilter))
		if err != nil {
			return "", err
		}
		return string(output), nil
	case "DbFilters":
		output, err := json.Marshal(value.(sharedtypes.DbFilters))
		if err != nil {
			return "", err
		}
		return string(output), nil
	case "Feedback":
		output, err := json.Marshal(value.(sharedtypes.Feedback))
		if err != nil {
			return "", err
		}
		return string(output), nil
	case "ModelOptions":
		output, err := json.Marshal(value.(sharedtypes.ModelOptions))
		if err != nil {
			return "", err
		}
		return string(output), nil
	case "[]DbJsonFilter":
		output, err := json.Marshal(value.([]sharedtypes.DbJsonFilter))
		if err != nil {
			return "", err
		}
		return string(output), nil
	case "[]DbResponse":
		output, err := json.Marshal(value.([]sharedtypes.DbResponse))
		if err != nil {
			return "", err
		}
		return string(output), nil
	case "[]HistoricMessage":
		output, err := json.Marshal(value.([]sharedtypes.HistoricMessage))
		if err != nil {
			return "", err
		}
		return string(output), nil
	case "[]AnsysGPTDefaultFields":
		output, err := json.Marshal(value.([]sharedtypes.AnsysGPTDefaultFields))
		if err != nil {
			return "", err
		}
		return string(output), nil
	case "[]ACSSearchResponse":
		output, err := json.Marshal(value.([]sharedtypes.ACSSearchResponse))
		if err != nil {
			return "", err
		}
		return string(output), nil
	case "[]AnsysGPTCitation":
		output, err := json.Marshal(value.([]sharedtypes.AnsysGPTCitation))
		if err != nil {
			return "", err
		}
		return string(output), nil
	case "[]AnsysGPTRetrieverModuleChunk":
		output, err := json.Marshal(value.([]sharedtypes.AnsysGPTRetrieverModuleChunk))
		if err != nil {
			return "", err
		}
		return string(output), nil
	case "[]DbData":
		output, err := json.Marshal(value.([]sharedtypes.DbData))
		if err != nil {
			return "", err
		}
		return string(output), nil
	case "[]CodeGenerationElement":
		output, err := json.Marshal(value.([]sharedtypes.CodeGenerationElement))
		if err != nil {
			return "", err
		}
		return string(output), nil
	case "[]CodeGenerationExample":
		output, err := json.Marshal(value.([]sharedtypes.CodeGenerationExample))
		if err != nil {
			return "", err
		}
		return string(output), nil
	case "[]CodeGenerationUserGuideSection":
		output, err := json.Marshal(value.([]sharedtypes.CodeGenerationUserGuideSection))
		if err != nil {
			return "", err
		}
		return string(output), nil
	case "[]MaterialLlmCriterion":
		output, err := json.Marshal(value.([]sharedtypes.MaterialLlmCriterion))
		if err != nil {
			return "", err
		}
		return string(output), nil
	case "[]MaterialCriterionWithGuid":
		output, err := json.Marshal(value.([]sharedtypes.MaterialCriterionWithGuid))
		if err != nil {
			return "", err
		}
		return string(output), nil
	case "[]MaterialAttribute":
		output, err := json.Marshal(value.([]sharedtypes.MaterialAttribute))
		if err != nil {
			return "", err
		}
		return string(output), nil
<<<<<<< HEAD
	case "MCPConfig":
		output, err := json.Marshal(value.(sharedtypes.MCPConfig))
		if err != nil {
			return "", err
		}
		return string(output), nil
	case "[]MCPConfig":
		output, err := json.Marshal(value.([]sharedtypes.MCPConfig))
=======
	case "[]SlashCommand":
		output, err := json.Marshal(value.([]sharedtypes.SlashCommand))
>>>>>>> 7af8eb2a
		if err != nil {
			return "", err
		}
		return string(output), nil
	}

	return "", fmt.Errorf("unsupported GoType: '%s'", goType)
}

// DeepCopy deep copies the source interface to the destination interface.
//
// Parameters:
// - src: an interface containing the source
// - dst: an interface containing the destination
//
// Returns:
// - err: an error containing the error message
func DeepCopy(src, dst interface{}) (err error) {
	defer func() {
		r := recover()
		if r != nil {
			err = fmt.Errorf("panic occured in DeepCopy: %v", r)
		}
	}()

	bytes, err := json.Marshal(src)
	if err != nil {
		return err
	}
	return json.Unmarshal(bytes, dst)
}<|MERGE_RESOLUTION|>--- conflicted
+++ resolved
@@ -604,7 +604,6 @@
 			return nil, err
 		}
 		return output, nil
-<<<<<<< HEAD
 	case "MCPConfig":
 		if value == "" {
 			value = "{}"
@@ -620,13 +619,16 @@
 			value = "[]"
 		}
 		output := []sharedtypes.MCPConfig{}
-=======
+		err := json.Unmarshal([]byte(value), &output)
+		if err != nil {
+			return nil, err
+		}
+		return output, nil
 	case "[]SlashCommand":
 		if value == "" {
 			value = "[]"
 		}
 		output := []sharedtypes.SlashCommand{}
->>>>>>> 7af8eb2a
 		err := json.Unmarshal([]byte(value), &output)
 		if err != nil {
 			return nil, err
@@ -906,7 +908,6 @@
 			return "", err
 		}
 		return string(output), nil
-<<<<<<< HEAD
 	case "MCPConfig":
 		output, err := json.Marshal(value.(sharedtypes.MCPConfig))
 		if err != nil {
@@ -915,10 +916,12 @@
 		return string(output), nil
 	case "[]MCPConfig":
 		output, err := json.Marshal(value.([]sharedtypes.MCPConfig))
-=======
+		if err != nil {
+			return "", err
+		}
+		return string(output), nil
 	case "[]SlashCommand":
 		output, err := json.Marshal(value.([]sharedtypes.SlashCommand))
->>>>>>> 7af8eb2a
 		if err != nil {
 			return "", err
 		}
