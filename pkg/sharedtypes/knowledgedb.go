--- conflicted
+++ resolved
@@ -85,44 +85,6 @@
 	HasNeo4jEntry     bool                   `json:"has_neo4j_entry"`
 }
 
-// ExampleDbResponse represents the example response from the database.
-type ExampleDbResponse struct {
-<<<<<<< HEAD
-	Guid         uuid.UUID `json:"guid"`
-	DocumentId   string    `json:"document_id"`
-	DocumentName string    `json:"document_name"`
-	Text         string    `json:"text"`
-	//Keywords          []string               `json:"keywords"`
-	Summary string `json:"summary"`
-	//Embedding         []float32              `json:"embeddings"`
-	//Tags              []string               `json:"tags"`
-	//Metadata          map[string]interface{} `json:"metadata"`
-	//ParentId          *uuid.UUID             `json:"parent_id"`
-	//ChildIds          []uuid.UUID            `json:"child_ids"`
-	//PreviousSiblingId *uuid.UUID             `json:"previous_sibling_id"`
-	//NextSiblingId     *uuid.UUID             `json:"next_sibling_id"`
-	//LastChildId       *uuid.UUID             `json:"last_child_id"`
-	//FirstChildId      *uuid.UUID             `json:"first_child_id"`
-	//Distance          float64                `json:"distance"`
-	//Level             string                 `json:"level"`
-	//HasNeo4jEntry     bool                   `json:"has_neo4j_entry"`
-=======
-	Guid              uuid.UUID              `json:"guid"`
-	DocumentId        string                 `json:"document_id"`
-	DocumentName      string                 `json:"document_name"`
-	Text              string                 `json:"text"`
-	//Keywords          []string               `json:"keywords"`
-	Summary           string                 `json:"summary"`
->>>>>>> ca8ae7b1
-
-	// Siblings
-	//Parent    *DbData  `json:"parent,omitempty"`
-	//Children  []DbData `json:"children,omitempty"`
-	//LeafNodes []DbData `json:"leaf_nodes,omitempty"`
-	//Siblings  []DbData `json:"siblings,omitempty"`
-}
-
-<<<<<<< HEAD
 // ApiDbResponse represents the response from the database.
 type ApiDbResponse struct {
 	Guid        uuid.UUID `json:"guid"`
@@ -134,8 +96,6 @@
 	//Siblings  []DbData `json:"siblings,omitempty"`
 }
 
-=======
->>>>>>> ca8ae7b1
 // ElementContextsTuple represents a tuple of element contexts.
 type ElementContextsTuple struct {
 	Params      string `json:"params"`
@@ -157,21 +117,23 @@
 	Level             string    `json:"level"`
 }
 
-<<<<<<< HEAD
-=======
-// ApiDbResponse represents the response from the database.
-type ApiDbResponse struct {
-	Guid              uuid.UUID              `json:"guid"`
-	Name              string                 `json:"name"`
-	Type              string                 `json:"type"`
-	ParentClass       string                 `json:"parent_class"`
-	PyaedtGroup       string                 `json:"typeof,omitempty"`
-	//ParentId          *uuid.UUID             `json:"parent_id"`
+// ExampleDbResponse represents the example response from the database.
+type ExampleDbResponse struct {
+	Guid         uuid.UUID `json:"guid"`
+	DocumentId   string    `json:"document_id"`
+	DocumentName string    `json:"document_name"`
+	Text         string    `json:"text"`
+	//Keywords          []string               `json:"keywords"`
+	Summary string `json:"summary"`
+
+	// Siblings
+	//Parent    *DbData  `json:"parent,omitempty"`
+	//Children  []DbData `json:"children,omitempty"`
+	//LeafNodes []DbData `json:"leaf_nodes,omitempty"`
 	//Siblings  []DbData `json:"siblings,omitempty"`
 }
 
 // DbResponse represents the response from the database.
->>>>>>> ca8ae7b1
 // DbResponse can accommodate non-conflicting data from:
 // - StoreElementsInVectorDatabase (API/Element data)
 // - StoreExamplesInVectorDatabase (Example data)
