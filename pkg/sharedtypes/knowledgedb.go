// Copyright (C) 2025 ANSYS, Inc. and/or its affiliates.
// SPDX-License-Identifier: MIT
//
//
// Permission is hereby granted, free of charge, to any person obtaining a copy
// of this software and associated documentation files (the "Software"), to deal
// in the Software without restriction, including without limitation the rights
// to use, copy, modify, merge, publish, distribute, sublicense, and/or sell
// copies of the Software, and to permit persons to whom the Software is
// furnished to do so, subject to the following conditions:
//
// The above copyright notice and this permission notice shall be included in all
// copies or substantial portions of the Software.
//
// THE SOFTWARE IS PROVIDED "AS IS", WITHOUT WARRANTY OF ANY KIND, EXPRESS OR
// IMPLIED, INCLUDING BUT NOT LIMITED TO THE WARRANTIES OF MERCHANTABILITY,
// FITNESS FOR A PARTICULAR PURPOSE AND NONINFRINGEMENT. IN NO EVENT SHALL THE
// AUTHORS OR COPYRIGHT HOLDERS BE LIABLE FOR ANY CLAIM, DAMAGES OR OTHER
// LIABILITY, WHETHER IN AN ACTION OF CONTRACT, TORT OR OTHERWISE, ARISING FROM,
// OUT OF OR IN CONNECTION WITH THE SOFTWARE OR THE USE OR OTHER DEALINGS IN THE
// SOFTWARE.

package sharedtypes

import (
	"encoding/json"
	"fmt"
	"strconv"
	"time"

	"cloud.google.com/go/civil"
	"github.com/ansys/aali-sharedtypes/pkg/aali_graphdb"
	"github.com/google/uuid"
	"github.com/shopspring/decimal"
)

// DbFilters represents the filters for the database.
type DbFilters struct {
	// Filters for string fields
	GuidFilter         []string `json:"guid,omitempty"`
	DocumentIdFilter   []string `json:"document_id,omitempty"`
	DocumentNameFilter []string `json:"document_name,omitempty"`
	LevelFilter        []string `json:"level,omitempty"`

	// Filters for array fields
	TagsFilter     DbArrayFilter `json:"tags,omitempty"`
	KeywordsFilter DbArrayFilter `json:"keywords,omitempty"`

	// Filters for JSON fields
	MetadataFilter []DbJsonFilter `json:"metadata,omitempty"`
}

// DbArrayFilter represents the filter for an array field in the database.
type DbArrayFilter struct {
	NeedAll    bool     `json:"needAll"`
	FilterData []string `json:"filterData"`
}

// DbJsonFilter represents the filter for a JSON field in the database.
type DbJsonFilter struct {
	FieldName  string   `json:"fieldName"`
	FieldType  string   `json:"fieldType" description:"Can be either string or array."` // "string" or "array"
	FilterData []string `json:"filterData"`
	NeedAll    bool     `json:"needAll" description:"Only needed if the FieldType is array."` // only needed for array fields
}

// DbData represents the data stored in the database.
type DbData struct {
	Guid              uuid.UUID              `json:"guid"`
	DocumentId        string                 `json:"document_id"`
	DocumentName      string                 `json:"document_name"`
	Text              string                 `json:"text"`
	Keywords          []string               `json:"keywords"`
	Summary           string                 `json:"summary"`
	Embedding         []float32              `json:"embeddings"`
	Tags              []string               `json:"tags"`
	Metadata          map[string]interface{} `json:"metadata"`
	ParentId          *uuid.UUID             `json:"parent_id"`
	ChildIds          []uuid.UUID            `json:"child_ids"`
	PreviousSiblingId *uuid.UUID             `json:"previous_sibling_id"`
	NextSiblingId     *uuid.UUID             `json:"next_sibling_id"`
	LastChildId       *uuid.UUID             `json:"last_child_id"`
	FirstChildId      *uuid.UUID             `json:"first_child_id"`
	Level             string                 `json:"level"`
	HasNeo4jEntry     bool                   `json:"has_neo4j_entry"`
}

// ExampleDbResponse represents the example response from the database.
type ExampleDbResponse struct {
<<<<<<< HEAD
	Guid         uuid.UUID `json:"guid"`
	DocumentId   string    `json:"document_id"`
	DocumentName string    `json:"document_name"`
	Text         string    `json:"text"`
	//Keywords          []string               `json:"keywords"`
	Summary string `json:"summary"`
	//Embedding         []float32              `json:"embeddings"`
	//Tags              []string               `json:"tags"`
	//Metadata          map[string]interface{} `json:"metadata"`
	//ParentId          *uuid.UUID             `json:"parent_id"`
	//ChildIds          []uuid.UUID            `json:"child_ids"`
	//PreviousSiblingId *uuid.UUID             `json:"previous_sibling_id"`
	//NextSiblingId     *uuid.UUID             `json:"next_sibling_id"`
	//LastChildId       *uuid.UUID             `json:"last_child_id"`
	//FirstChildId      *uuid.UUID             `json:"first_child_id"`
	//Distance          float64                `json:"distance"`
	//Level             string                 `json:"level"`
	//HasNeo4jEntry     bool                   `json:"has_neo4j_entry"`
=======
	Guid              uuid.UUID              `json:"guid"`
	DocumentId        string                 `json:"document_id"`
	DocumentName      string                 `json:"document_name"`
	Text              string                 `json:"text"`
	//Keywords          []string               `json:"keywords"`
	Summary           string                 `json:"summary"`
>>>>>>> 9b4a2d3b

	// Siblings
	//Parent    *DbData  `json:"parent,omitempty"`
	//Children  []DbData `json:"children,omitempty"`
	//LeafNodes []DbData `json:"leaf_nodes,omitempty"`
	//Siblings  []DbData `json:"siblings,omitempty"`
}

// ApiDbResponse represents the response from the database.
type ApiDbResponse struct {
<<<<<<< HEAD
	Guid        uuid.UUID `json:"guid"`
	Name        string    `json:"name"`
	Type        string    `json:"type"`
	ParentClass string    `json:"parent_class"`
	PyaedtGroup string    `json:"typeof,omitempty"`
=======
	Guid              uuid.UUID              `json:"guid"`
	Name              string                 `json:"name"`
	Type              string                 `json:"type"`
	ParentClass       string                 `json:"parent_class"`
	PyaedtGroup       string                 `json:"typeof,omitempty"`
>>>>>>> 9b4a2d3b
	//ParentId          *uuid.UUID             `json:"parent_id"`
	//Siblings  []DbData `json:"siblings,omitempty"`
}

<<<<<<< HEAD
// ElementContextsTuple represents a tuple of element contexts.
type ElementContextsTuple struct {
	Params      string `json:"params"`
	Return      string `json:"return"`
	Example     string `json:"example"`
	Instruction string `json:"instruction"`
}

// UserGuideDbResponse represents the user guide response from the database.
type UserGuideDbResponse struct {
	Guid              uuid.UUID `json:"guid"`
	DocumentName      string    `json:"document_name"`
	Text              string    `json:"text"`
	NextChunk         string    `json:"next_chunk"`
	PreviousChunk     string    `json:"previous_chunk"`
	Title             string    `json:"title"`
	ParentSectionName string    `json:"parent_section_name"`
	SectionName       string    `json:"section_name"`
	Level             string    `json:"level"`
}

=======
>>>>>>> 9b4a2d3b
// DbResponse represents the response from the database.
// DbResponse can accommodate non-conflicting data from:
// - StoreElementsInVectorDatabase (API/Element data)
// - StoreExamplesInVectorDatabase (Example data)
// - StoreUserGuideSectionsInVectorDatabase (User guide data)
// - Standard document data
type DbResponse struct {
	// Standard DbResponse fields
	Guid              uuid.UUID              `json:"guid"`
	DocumentId        string                 `json:"document_id"`
	DocumentName      string                 `json:"document_name"`
	Text              string                 `json:"text"`
	Keywords          []string               `json:"keywords"`
	Summary           string                 `json:"summary"`
	Embedding         []float32              `json:"embeddings"`
	Tags              []string               `json:"tags"`
	Metadata          map[string]interface{} `json:"metadata"`
	ParentId          *uuid.UUID             `json:"parent_id"`
	ChildIds          []uuid.UUID            `json:"child_ids"`
	PreviousSiblingId *uuid.UUID             `json:"previous_sibling_id"`
	NextSiblingId     *uuid.UUID             `json:"next_sibling_id"`
	LastChildId       *uuid.UUID             `json:"last_child_id"`
	FirstChildId      *uuid.UUID             `json:"first_child_id"`
	Distance          float64                `json:"distance"`
	Level             string                 `json:"level"`
	HasNeo4jEntry     bool                   `json:"has_neo4j_entry"`

	// Siblings
	Parent    *DbData  `json:"parent,omitempty"`
	Children  []DbData `json:"children,omitempty"`
	LeafNodes []DbData `json:"leaf_nodes,omitempty"`
	Siblings  []DbData `json:"siblings,omitempty"`

	// From StoreElementsInVectorDatabase payload
	Type           string `json:"type,omitempty"`
	NamePseudocode string `json:"name_pseudocode,omitempty"`
	NameFormatted  string `json:"name_formatted,omitempty"`
	Name           string `json:"name,omitempty"`
	ParentClass    string `json:"parent_class,omitempty"`

	// From StoreExamplesInVectorDatabase payload
	Dependencies           []interface{}          `json:"dependencies,omitempty"`
	DependencyEquivalences map[string]interface{} `json:"dependency_equivalences,omitempty"`
	PreviousChunk          string                 `json:"previous_chunk,omitempty"`
	NextChunk              string                 `json:"next_chunk,omitempty"`

	// From StoreUserGuideSectionsInVectorDatabase payload
	SectionName       string `json:"section_name,omitempty"`
	Title             string `json:"title,omitempty"`
	ParentSectionName string `json:"parent_section_name,omitempty"`
}

// DBListCollectionsOutput represents the output of listing collections in the database.
type DBListCollectionsOutput struct {
	Success     bool     `json:"success" description:"Returns true if the collections were listed successfully. Returns false or an error if not."`
	Collections []string `json:"collections" description:"A list of collection names."`
}

// GeneralNeo4jQueryInput represents the input for executing a Neo4j query.
type GeneralNeo4jQueryInput struct {
	Query string `json:"query" description:"Neo4j query to be executed. Required for executing a query." required:"true"`
}

// GeneralNeo4jQueryOutput represents the output of executing a Neo4j query.
type GeneralNeo4jQueryOutput struct {
	Success  bool          `json:"success" description:"Returns true if the query was executed successfully. Returns false or an error if not."`
	Response Neo4jResponse `json:"response" description:"Summary and records of the query execution."`
}

// neo4jResponse represents the response from the Neo4j query.
type Neo4jResponse struct {
	Record          neo4jRecord     `json:"record"`
	SummaryCounters summaryCounters `json:"summaryCounters"`
}

// neo4jRecord represents the record from the Neo4j query.
type neo4jRecord []struct {
	Values []value `json:"Values"`
}

// value represents the value from the Neo4j query.
type value struct {
	Id        int      `json:"Id"`
	NodeTypes []string `json:"Labels"`
	Props     props    `json:"Props"`
}

// props represents the properties from the Neo4j query.
type props struct {
	CollectionName string    `json:"collectionName"`
	DocumentId     string    `json:"documentId"`
	DocumentTypes  []string  `json:"documentTypes,omitempty"`
	Guid           uuid.UUID `json:"guid,omitempty"`
}

// summaryCounters represents the summary counters from the Neo4j query.
type summaryCounters struct {
	NodesCreated         int `json:"nodes_created"`
	NodesDeleted         int `json:"nodes_deleted"`
	RelationshipsCreated int `json:"relationships_created"`
	RelationshipsDeleted int `json:"relationships_deleted"`
	PropertiesSet        int `json:"properties_set"`
	LabelsAdded          int `json:"labels_added"`
	LabelsRemoved        int `json:"labels_removed"`
	IndexesAdded         int `json:"indexes_added"`
	IndexesRemoved       int `json:"indexes_removed"`
	ConstraintsAdded     int `json:"constraints_added"`
	ConstraintsRemoved   int `json:"constraints_removed"`
}

// DbAddDataInput represents the input for adding data to the database.
type DbAddDataInput struct {
	CollectionName string   `json:"collection_name" description:"Name of the collection to which the data objects will be added. Required for adding data." required:"true"`
	Data           []DbData `json:"data" description:"Data objects to be added to the DB." required:"true"`
}

// DbAddDataOutput represents the output of adding data to the database.
type DbAddDataOutput struct {
	Success             bool   `json:"success" description:"Returns true if the data was added successfully. Returns false or an error if not."`
	IgnoredObjectsCount int    `json:"ignored_objects_count" description:"Number of ignored documents."`
	Error               string `json:"error" description:"Error message if the collection could not be created."`
}

// DbCreateCollectionInput represents the input for creating a collection in the database.
type DbCreateCollectionInput struct {
	CollectionName string `json:"collection_name" description:"Name of the collection to which the data objects will be added. Required for adding data." required:"true"`
}

// DbCreateCollectionOutput represents the output of creating a collection in the database.
type DbCreateCollectionOutput struct {
	Success bool   `json:"success" description:"Returns true if the collection was created successfully. Returns false or an error if not."`
	Error   string `json:"error" description:"Error message if the collection could not be created."`
}

type GraphDbValueType string

// some types don't really make sense to be parsed in the aali flowkit context. These are not included here:
// - Null
// - InternalID
// - List/Array (would require somehow parsing/infering the LogicalType as well)
// - Struct (would require knowing type of each value)
// - Node/Rel/RecursiveRel
// - Map
// - Union
const (
	Bool         GraphDbValueType = "bool"
	Int64        GraphDbValueType = "int64"
	Int32        GraphDbValueType = "int32"
	Int16        GraphDbValueType = "int16"
	Int8         GraphDbValueType = "int8"
	UInt64       GraphDbValueType = "uint64"
	UInt32       GraphDbValueType = "uint32"
	UInt16       GraphDbValueType = "uint16"
	UInt8        GraphDbValueType = "uint8"
	Int128       GraphDbValueType = "int128"
	Double       GraphDbValueType = "double"
	Float        GraphDbValueType = "float"
	Date         GraphDbValueType = "date"
	Interval     GraphDbValueType = "interval"
	Timestamp    GraphDbValueType = "timestamp"
	TimestampTz  GraphDbValueType = "timestamptz"
	TimestampNs  GraphDbValueType = "timestampns"
	TimestampMs  GraphDbValueType = "timestampms"
	TimestampSec GraphDbValueType = "timestampsec"
	String       GraphDbValueType = "string"
	Blob         GraphDbValueType = "blob"
	Struct       GraphDbValueType = "struct"
	UUID         GraphDbValueType = "uuid"
	Decimal      GraphDbValueType = "decimal"
)

func (valType GraphDbValueType) Parse(val string) (aali_graphdb.Value, error) {
	switch valType {
	case Bool:
		b, err := strconv.ParseBool(val)
		if err != nil {
			return nil, err
		}
		return aali_graphdb.BoolValue(b), nil
	case Int64:
		i, err := strconv.ParseInt(val, 10, 64)
		if err != nil {
			return nil, err
		}
		return aali_graphdb.Int64Value(i), nil
	case Int32:
		i, err := strconv.ParseInt(val, 10, 32)
		if err != nil {
			return nil, err
		}
		return aali_graphdb.Int32Value(i), nil
	case Int16:
		i, err := strconv.ParseInt(val, 10, 16)
		if err != nil {
			return nil, err
		}
		return aali_graphdb.Int16Value(i), nil
	case Int8:
		i, err := strconv.ParseInt(val, 10, 8)
		if err != nil {
			return nil, err
		}
		return aali_graphdb.Int8Value(i), nil
	case UInt64:
		i, err := strconv.ParseUint(val, 10, 64)
		if err != nil {
			return nil, err
		}
		return aali_graphdb.UInt64Value(i), nil
	case UInt32:
		i, err := strconv.ParseUint(val, 10, 32)
		if err != nil {
			return nil, err
		}
		return aali_graphdb.UInt32Value(i), nil
	case UInt16:
		i, err := strconv.ParseUint(val, 10, 16)
		if err != nil {
			return nil, err
		}
		return aali_graphdb.UInt16Value(i), nil
	case UInt8:
		i, err := strconv.ParseUint(val, 10, 8)
		if err != nil {
			return nil, err
		}
		return aali_graphdb.UInt8Value(i), nil
	case Int128:
		i, err := strconv.ParseInt(val, 10, 64)
		if err != nil {
			return nil, err
		}
		return aali_graphdb.Int128Value(i), nil
	case Double:
		d, err := strconv.ParseFloat(val, 64)
		if err != nil {
			return nil, err
		}
		return aali_graphdb.DoubleValue(d), nil
	case Float:
		f, err := strconv.ParseFloat(val, 32)
		if err != nil {
			return nil, err
		}
		return aali_graphdb.FloatValue(f), nil
	case Date:
		d, err := civil.ParseDate(val)
		if err != nil {
			return nil, err
		}
		return aali_graphdb.DateValue(d), nil
	case Interval:
		d, err := time.ParseDuration(val)
		if err != nil {
			return nil, err
		}
		return aali_graphdb.IntervalValue(d), nil
	case TimestampTz:
		t, err := time.Parse(time.RFC3339, val)
		if err != nil {
			return nil, err
		}
		return aali_graphdb.TimestampTzValue(t), err
	case TimestampNs:
		t, err := time.Parse(time.RFC3339, val)
		if err != nil {
			return nil, err
		}
		return aali_graphdb.TimestampNsValue(t), err
	case TimestampMs:
		t, err := time.Parse(time.RFC3339, val)
		if err != nil {
			return nil, err
		}
		return aali_graphdb.TimestampMsValue(t), err
	case TimestampSec:
		t, err := time.Parse(time.RFC3339, val)
		if err != nil {
			return nil, err
		}
		return aali_graphdb.TimestampSecValue(t), err
	case String:
		return aali_graphdb.StringValue(val), nil
	case Blob:
		var b []uint8
		err := json.Unmarshal([]byte(val), &b)
		if err != nil {
			return nil, err
		}

		return aali_graphdb.BlobValue(b), nil
	case UUID:
		u, err := uuid.Parse(val)
		if err != nil {
			return nil, err
		}
		return aali_graphdb.UUIDValue(u), nil
	case Decimal:
		d, err := decimal.NewFromString(val)
		if err != nil {
			return nil, err
		}
		return aali_graphdb.DecimalValue(d), nil
	default:
		return nil, fmt.Errorf("unknown value type %q", valType)
	}
}<|MERGE_RESOLUTION|>--- conflicted
+++ resolved
@@ -87,7 +87,6 @@
 
 // ExampleDbResponse represents the example response from the database.
 type ExampleDbResponse struct {
-<<<<<<< HEAD
 	Guid         uuid.UUID `json:"guid"`
 	DocumentId   string    `json:"document_id"`
 	DocumentName string    `json:"document_name"`
@@ -106,14 +105,6 @@
 	//Distance          float64                `json:"distance"`
 	//Level             string                 `json:"level"`
 	//HasNeo4jEntry     bool                   `json:"has_neo4j_entry"`
-=======
-	Guid              uuid.UUID              `json:"guid"`
-	DocumentId        string                 `json:"document_id"`
-	DocumentName      string                 `json:"document_name"`
-	Text              string                 `json:"text"`
-	//Keywords          []string               `json:"keywords"`
-	Summary           string                 `json:"summary"`
->>>>>>> 9b4a2d3b
 
 	// Siblings
 	//Parent    *DbData  `json:"parent,omitempty"`
@@ -124,24 +115,15 @@
 
 // ApiDbResponse represents the response from the database.
 type ApiDbResponse struct {
-<<<<<<< HEAD
 	Guid        uuid.UUID `json:"guid"`
 	Name        string    `json:"name"`
 	Type        string    `json:"type"`
 	ParentClass string    `json:"parent_class"`
 	PyaedtGroup string    `json:"typeof,omitempty"`
-=======
-	Guid              uuid.UUID              `json:"guid"`
-	Name              string                 `json:"name"`
-	Type              string                 `json:"type"`
-	ParentClass       string                 `json:"parent_class"`
-	PyaedtGroup       string                 `json:"typeof,omitempty"`
->>>>>>> 9b4a2d3b
 	//ParentId          *uuid.UUID             `json:"parent_id"`
 	//Siblings  []DbData `json:"siblings,omitempty"`
 }
 
-<<<<<<< HEAD
 // ElementContextsTuple represents a tuple of element contexts.
 type ElementContextsTuple struct {
 	Params      string `json:"params"`
@@ -163,8 +145,6 @@
 	Level             string    `json:"level"`
 }
 
-=======
->>>>>>> 9b4a2d3b
 // DbResponse represents the response from the database.
 // DbResponse can accommodate non-conflicting data from:
 // - StoreElementsInVectorDatabase (API/Element data)
