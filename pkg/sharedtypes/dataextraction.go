--- conflicted
+++ resolved
@@ -58,18 +58,6 @@
 	ReturnDescription string   `json:"return_description"` // Return description
 	Remarks           string   `json:"remarks"`
 
-	// Only for type "method"
-<<<<<<< HEAD
-	PyaedtParents []string `json:"inheritsfrom"`
-	// Only for type "class"
-	PyaedtGroup string `json:"typeof"`
-
-=======
-	PyaedtParents     []string `json:"inheritsfrom"`
-	// Only for type "class"
-	PyaedtGroup       string   `json:"typeof"`
-	
->>>>>>> 9b4a2d3b
 	// Only for type "function" or "method"
 	Parameters []XMLMemberParam `json:"parameters"`
 	Example    XMLMemberExample `json:"example"`
